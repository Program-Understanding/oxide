--- conflicted
+++ resolved
@@ -37,18 +37,11 @@
 
     for oid in oid_list:
         call_map = api.retrieve("call_mapping", oid)
-<<<<<<< HEAD
         if call_map != None:
             result = create_graph(call_map)
             if result != None:
                 results[oid] = result
         
-=======
-        result = create_graph(call_map)
-        if result != None:
-            results[oid] = result
-
->>>>>>> 41019cc4
     return results
 
 #Generating our call graph from the database
